--- conflicted
+++ resolved
@@ -168,13 +168,8 @@
 
 // Load returns a schema loaded and validated from path.
 func Load(path string) (*Schema, error) {
-<<<<<<< HEAD
-	// TODO: bake into binary :D
-	schema := gojsonschema.NewReferenceLoader("file:///H:\\code\\rpc\\schema\\schema.json")
-=======
 	// TODO: bake into the binary with Go's native 'embed' stuff once it's available
 	schema := gojsonschema.NewBytesLoader(SchemaJson)
->>>>>>> 42684dd2
 	doc := gojsonschema.NewReferenceLoader("file://" + path)
 
 	// validate
